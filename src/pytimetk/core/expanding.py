--- conflicted
+++ resolved
@@ -600,158 +600,4 @@
 pd.core.groupby.generic.DataFrameGroupBy.augment_expanding_apply = augment_expanding_apply
 
 
-<<<<<<< HEAD
-def _augment_expanding_polars(
-    data: Union[pd.DataFrame, pd.core.groupby.generic.DataFrameGroupBy], 
-    date_column: str, 
-    value_column: Union[str, list],  
-    window_func: Union[str, list, Tuple[str, Callable]] = 'mean',
-    min_periods: Optional[int] = None,
-    **kwargs,
-) -> pl.DataFrame:
-    """
-    Augments the given dataframe with expanding calculations using the Polars library.
-    """
-    
-    # Create a fresh copy of the data, leaving the original untouched
-    data_copy = data.copy() if isinstance(data, pd.DataFrame) else data.obj.copy()
-    
-    # Retrieve the group column names if the input data is a GroupBy object
-    if isinstance(data, pd.core.groupby.generic.DataFrameGroupBy):
-        group_names = data.grouper.names
-    else: 
-        group_names = None
-
-    # Convert data into a Pandas DataFrame format for processing
-    if isinstance(data_copy, pd.core.groupby.generic.DataFrameGroupBy):
-        pandas_df = data_copy.apply(lambda x: x)
-    elif isinstance(data_copy, pd.DataFrame):
-        pandas_df = data_copy
-    else:
-        raise ValueError("Data must be a Pandas DataFrame or Pandas GroupBy object.")
-    
-    # Initialize lists to store expanding expressions and new column names  
-    expanding_exprs = []
-    new_column_names = []
-
-    # Construct expanding expressions for each column and function combination
-    for col in value_column:
-        for func in window_func:
-            
-            # Handle functions passed as tuples
-            if isinstance(func, tuple):
-                # Ensure the tuple is of length 2 and begins with a string
-                if len(func) != 2:
-                    raise ValueError(f"Expected tuple of length 2, but `window_func` received tuple of length {len(func)}.")
-                if not isinstance(func[0], str):
-                    raise TypeError(f"Expected first element of tuple to be type 'str', but `window_func` received {type(func[0])}.")
-                
-                user_func_name, func = func
-                new_column_name = f"{col}_expanding_{user_func_name}"
-                
-                # Try handling a lambda function of the form lambda x: x
-                if inspect.isfunction(func) and len(inspect.signature(func).parameters) == 1:
-                    try:
-                        # Construct expanding window expression
-                        expanding_expr = pl.col(col) \
-                            .cast(pl.Float64) \
-                            .rolling_apply(
-                                function=func,
-                                window_size=pandas_df.shape[0], 
-                                min_periods=min_periods
-                            )
-                    except Exception as e:
-                        raise Exception(f"An error occurred during the operation of the `{user_func_name}` function in Polars. Error: {e}")
-   
-                # Try handling a configurable function (e.g. pl_quantile)
-                elif isinstance(func, tuple) and func[0] == 'configurable':
-                    try:
-                        # Configurable function should return 4 objects
-                        _, func_name, default_kwargs, user_kwargs = func
-                    except Exception as e:
-                        raise ValueError(f"Unexpected function format. Expected a tuple with format ('configurable', func_name, default_kwargs, user_kwargs). Received: {func}. Original error: {e}")
-                    
-                    try:
-                        # Define local values that may be required by configurable functions.
-                        # If adding a new configurable function in utils.polars_helpers that necessitates 
-                        # additional local values, consider updating this dictionary accordingly.
-                        local_values = {
-                            'window_size': pandas_df.shape[0],
-                            'min_periods': min_periods
-                        }
-                        # Combine local values with user-provided parameters for the configurable function
-                        user_kwargs.update(local_values)
-                        # Update the default configurable parameters (without adding new keys)
-                        default_kwargs = update_dict(default_kwargs, user_kwargs)
-                    except Exception as e:
-                        raise ValueError("Error encountered while updating parameters for the configurable function `{func_name}` passed to `window_func`: {e}")
-                    
-                    try:
-                        # Construct expanding window expression
-                        expanding_expr = getattr(pl.col(col), f"rolling_{func_name}")(**default_kwargs)
-                    except AttributeError as e:
-                        raise AttributeError(f"The function `{user_func_name}` tried to access a non-existent attribute or method in Polars. Error: {e}")
-                    except Exception as e:
-                        raise Exception(f"Error during the execution of `{user_func_name}` in Polars. Error: {e}")
-                
-                else:
-                    raise TypeError(f"Unexpected function format for `{user_func_name}`.")
-                
-                expanding_expr = expanding_expr.alias(new_column_name)
-
-            elif isinstance(func, str):
-                func_name = func
-                new_column_name = f"{col}_expanding_{func_name}"
-                if not hasattr(pl.col(col), f"{func_name}"):
-                    raise ValueError(f"{func_name} is not a recognized function for Polars.")
-                
-                # Construct expanding window expression and handle specific case of 'skew' and 'quantile'
-                if func_name == "skew":
-                    expanding_expr = getattr(pl.col(col), f"rolling_{func_name}")(window_size=pandas_df.shape[0])
-                elif func_name == "quantile":
-                    new_column_name = f"{col}_expanding_{func_name}_50"
-                    expanding_expr = getattr(pl.col(col), f"rolling_{func_name}")(quantile=0.5, window_size=pandas_df.shape[0], min_periods=min_periods, interpolation='midpoint')
-                    warnings.warn(
-                            "You passed 'quantile' as a string-based function, so it defaulted to a 50 percent quantile (0.5). "
-                            "For more control over the quantile value, consider using the function `pl_quantile()`. "
-                            "For example: ('quantile_75', pl_quantile(quantile=0.75))."
-                        )
-                
-                else: 
-                    expanding_expr = getattr(pl.col(col), f"rolling_{func_name}")(window_size=pandas_df.shape[0], min_periods=min_periods)
-
-                expanding_expr = expanding_expr.alias(new_column_name)
-                
-            else:
-                raise TypeError(f"Invalid function type: {type(func)}")
-            
-            # Add constructed expressions and new column names to respective lists
-            expanding_exprs.append(expanding_expr)
-            new_column_names.append(new_column_name)
-
-    # Convert Pandas DataFrame to Polars and ensure a consistent row order by resetting the index
-    df = pl.from_pandas(pandas_df.reset_index())
-    
-    # Evaluate the accumulated expanding expressions and convert back to a Pandas DataFrame
-    if group_names:
-        df_new_columns = df \
-            .sort(*group_names, date_column) \
-            .group_by(group_names) \
-            .agg(expanding_exprs) \
-            .explode(new_column_names)
-
-        df = pl.concat([df, df_new_columns.drop(group_names)], how="horizontal") \
-                .sort('index') \
-                .drop('index') \
-                .to_pandas()
-    else:
-        df = df \
-            .sort(date_column) \
-            .with_columns(expanding_exprs) \
-            .sort('index') \
-            .drop('index') \
-            .to_pandas()
-                
-    return df
-=======
->>>>>>> 764f8b85
+
